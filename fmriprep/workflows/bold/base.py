# -*- coding: utf-8 -*-
# emacs: -*- mode: python; py-indent-offset: 4; indent-tabs-mode: nil -*-
# vi: set ft=python sts=4 ts=4 sw=4 et:
"""
Orchestrating the BOLD-preprocessing workflow
^^^^^^^^^^^^^^^^^^^^^^^^^^^^^^^^^^^^^^^^^^^^^

.. autofunction:: init_func_preproc_wf
.. autofunction:: init_func_derivatives_wf

"""

import os

import nibabel as nb
from nipype import logging

from nipype.pipeline import engine as pe
from nipype.interfaces import utility as niu

<<<<<<< HEAD
from ...utils.misc import meepi_optimal_comb_source_name
from ...interfaces import DerivativesDataSink, GiftiNameSource
=======
from fmriprep.utils.misc import split_and_rm_rotshear_func
from ...interfaces import (
    DerivativesDataSink,
    GiftiNameSource,
    FirstEcho
)
>>>>>>> b9576a56

from ...interfaces.reports import FunctionalSummary
from ...interfaces.cifti import GenerateCifti, CiftiNameSource
from ...engine import Workflow

# BOLD workflows
from .confounds import init_bold_confs_wf, init_carpetplot_wf
from .hmc import init_bold_hmc_wf
from .stc import init_bold_stc_wf
from .t2s import init_bold_t2s_wf
from .registration import init_bold_t1_trans_wf, init_bold_reg_wf
from .resampling import (
    init_bold_surf_wf,
    init_bold_mni_trans_wf,
    init_bold_preproc_trans_wf,
)
from .util import init_bold_reference_wf

DEFAULT_MEMORY_MIN_GB = 0.01
LOGGER = logging.getLogger('nipype.workflow')


def init_func_preproc_wf(bold_file, ignore, freesurfer,
                         use_bbr, t2s_coreg, bold2t1w_dof, reportlets_dir,
                         output_spaces, template, output_dir, omp_nthreads,
                         fmap_bspline, fmap_demean, use_syn, force_syn,
                         use_aroma, ignore_aroma_err, aroma_melodic_dim,
                         medial_surface_nan, cifti_output,
                         debug, low_mem, template_out_grid,
                         use_mcflirt, layout=None, num_bold=1):
    """
    This workflow controls the functional preprocessing stages of FMRIPREP.

    .. workflow::
        :graph2use: orig
        :simple_form: yes

        from fmriprep.workflows.bold import init_func_preproc_wf
        wf = init_func_preproc_wf('/completely/made/up/path/sub-01_task-nback_bold.nii.gz',
                                  omp_nthreads=1,
                                  ignore=[],
                                  freesurfer=True,
                                  reportlets_dir='.',
                                  output_dir='.',
                                  template='MNI152NLin2009cAsym',
                                  output_spaces=['T1w', 'fsnative',
                                                 'template', 'fsaverage5'],
                                  debug=False,
                                  use_bbr=True,
                                  t2s_coreg=False,
                                  bold2t1w_dof=9,
                                  fmap_bspline=True,
                                  fmap_demean=True,
                                  use_syn=True,
                                  force_syn=True,
                                  low_mem=False,
                                  template_out_grid='native',
                                  medial_surface_nan=False,
                                  cifti_output=False,
                                  use_aroma=False,
                                  ignore_aroma_err=False,
                                  aroma_melodic_dim=None,
                                  use_mcflirt=False,
                                  num_bold=1)

    **Parameters**

        bold_file : str
            BOLD series NIfTI file
        ignore : list
            Preprocessing steps to skip (may include "slicetiming", "fieldmaps")
        freesurfer : bool
            Enable FreeSurfer functional registration (bbregister) and resampling
            BOLD series to FreeSurfer surface meshes.
        use_bbr : bool or None
            Enable/disable boundary-based registration refinement.
            If ``None``, test BBR result for distortion before accepting.
            When using ``t2s_coreg``, BBR will be enabled by default unless
            explicitly specified otherwise.
        t2s_coreg : bool
            Use multiple BOLD echos to create T2*-map for T2*-driven coregistration
        bold2t1w_dof : 6, 9 or 12
            Degrees-of-freedom for BOLD-T1w registration
        reportlets_dir : str
            Directory in which to save reportlets
        output_spaces : list
            List of output spaces functional images are to be resampled to.
            Some parts of pipeline will only be instantiated for some output spaces.

            Valid spaces:

                - T1w
                - template
                - fsnative
                - fsaverage (or other pre-existing FreeSurfer templates)
        template : str
            Name of template targeted by ``template`` output space
        output_dir : str
            Directory in which to save derivatives
        omp_nthreads : int
            Maximum number of threads an individual process may use
        fmap_bspline : bool
            **Experimental**: Fit B-Spline field using least-squares
        fmap_demean : bool
            Demean voxel-shift map during unwarp
        use_syn : bool
            **Experimental**: Enable ANTs SyN-based susceptibility distortion correction (SDC).
            If fieldmaps are present and enabled, this is not run, by default.
        force_syn : bool
            **Temporary**: Always run SyN-based SDC
        use_aroma : bool
            Perform ICA-AROMA on MNI-resampled functional series
        ignore_aroma_err : bool
            Do not fail on ICA-AROMA errors
        medial_surface_nan : bool
            Replace medial wall values with NaNs on functional GIFTI files
        cifti_output : bool
            Generate bold CIFTI file in output spaces
        debug : bool
            Enable debugging outputs
        low_mem : bool
            Write uncompressed .nii files in some cases to reduce memory usage
        template_out_grid : str
            Keyword ('native', '1mm' or '2mm') or path of custom reference
            image for normalization
        use_mcflirt : bool
            Use FSL ``mcflirt`` for head motion correction, instead of AFNI ``3dVolreg``.
        layout : BIDSLayout
            BIDSLayout structure to enable metadata retrieval
        num_bold : int
            Total number of BOLD files that have been set for preprocessing
            (default is 1)

    **Inputs**

        bold_file
            BOLD series NIfTI file
        t1_preproc
            Bias-corrected structural template image
        t1_brain
            Skull-stripped ``t1_preproc``
        t1_mask
            Mask of the skull-stripped template image
        t1_seg
            Segmentation of preprocessed structural image, including
            gray-matter (GM), white-matter (WM) and cerebrospinal fluid (CSF)
        t1_tpms
            List of tissue probability maps in T1w space
        t1_2_mni_forward_transform
            ANTs-compatible affine-and-warp transform file
        t1_2_mni_reverse_transform
            ANTs-compatible affine-and-warp transform file (inverse)
        subjects_dir
            FreeSurfer SUBJECTS_DIR
        subject_id
            FreeSurfer subject ID
        t1_2_fsnative_forward_transform
            LTA-style affine matrix translating from T1w to FreeSurfer-conformed subject space
        t1_2_fsnative_reverse_transform
            LTA-style affine matrix translating from FreeSurfer-conformed subject space to T1w


    **Outputs**

        bold_t1
            BOLD series, resampled to T1w space
        bold_mask_t1
            BOLD series mask in T1w space
        bold_mni
            BOLD series, resampled to template space
        bold_mask_mni
            BOLD series mask in template space
        confounds
            TSV of confounds
        surfaces
            BOLD series, resampled to FreeSurfer surfaces
        aroma_noise_ics
            Noise components identified by ICA-AROMA
        melodic_mix
            FSL MELODIC mixing matrix
        bold_cifti
            BOLD CIFTI image
        cifti_variant
            combination of target spaces for `bold_cifti`


    **Subworkflows**

        * :py:func:`~fmriprep.workflows.bold.util.init_bold_reference_wf`
        * :py:func:`~fmriprep.workflows.bold.stc.init_bold_stc_wf`
        * :py:func:`~fmriprep.workflows.bold.hmc.init_bold_hmc_wf`
        * :py:func:`~fmriprep.workflows.bold.t2s.init_bold_t2s_wf`
        * :py:func:`~fmriprep.workflows.bold.registration.init_bold_t1_trans_wf`
        * :py:func:`~fmriprep.workflows.bold.registration.init_bold_reg_wf`
        * :py:func:`~fmriprep.workflows.bold.confounds.init_bold_confounds_wf`
        * :py:func:`~fmriprep.workflows.bold.confounds.init_ica_aroma_wf`
        * :py:func:`~fmriprep.workflows.bold.resampling.init_bold_mni_trans_wf`
        * :py:func:`~fmriprep.workflows.bold.resampling.init_bold_preproc_trans_wf`
        * :py:func:`~fmriprep.workflows.bold.resampling.init_bold_surf_wf`
        * :py:func:`~fmriprep.workflows.fieldmap.pepolar.init_pepolar_unwarp_wf`
        * :py:func:`~fmriprep.workflows.fieldmap.init_fmap_estimator_wf`
        * :py:func:`~fmriprep.workflows.fieldmap.init_sdc_unwarp_wf`
        * :py:func:`~fmriprep.workflows.fieldmap.init_nonlinear_sdc_wf`

    """
    from ..fieldmap.base import init_sdc_wf  # Avoid circular dependency (#1066)

    ref_file = bold_file
    mem_gb = {'filesize': 1, 'resampled': 1, 'largemem': 1}
    bold_tlen = 10
    multiecho = isinstance(bold_file, list)

    if multiecho:
        tes = [layout.get_metadata(echo)['EchoTime'] for echo in bold_file]
        ref_file = dict(zip(tes, bold_file))[min(tes)]

    if os.path.isfile(ref_file):
        bold_tlen, mem_gb = _create_mem_gb(ref_file)

    wf_name = _get_wf_name(ref_file)
    LOGGER.log(25, ('Creating bold processing workflow for "%s" (%.2f GB / %d TRs). '
                    'Memory resampled/largemem=%.2f/%.2f GB.'),
               ref_file, mem_gb['filesize'], bold_tlen, mem_gb['resampled'], mem_gb['largemem'])

    sbref_file = None
    # For doc building purposes
    if layout is None or bold_file == 'bold_preprocesing':
        LOGGER.log(25, 'No valid layout: building empty workflow.')
        metadata = {
            'RepetitionTime': 2.0,
            'SliceTiming': [0.0, 0.1, 0.2, 0.3, 0.4, 0.5, 0.6, 0.7, 0.8, 0.9],
            'PhaseEncodingDirection': 'j',
        }
        fmaps = [{
            'type': 'phasediff',
            'phasediff': 'sub-03/ses-2/fmap/sub-03_ses-2_run-1_phasediff.nii.gz',
            'magnitude1': 'sub-03/ses-2/fmap/sub-03_ses-2_run-1_magnitude1.nii.gz',
            'magnitude2': 'sub-03/ses-2/fmap/sub-03_ses-2_run-1_magnitude2.nii.gz',
        }]
        run_stc = True
        multiecho = False
    else:
        # Find associated sbref, if possible
        entities = layout.parse_file_entities(ref_file)
        entities['type'] = 'sbref'
        files = layout.get(**entities, extensions=['nii', 'nii.gz'])
        refbase = os.path.basename(ref_file)
        if 'sbref' in ignore:
            LOGGER.info("Single-band reference files ignored.")
        elif files and multiecho:
            LOGGER.warning("Single-band reference found, but not supported in "
                           "multi-echo workflows at this time. Ignoring.")
        elif files:
            sbref_file = files[0].filename
            sbbase = os.path.basename(sbref_file)
            if len(files) > 1:
                LOGGER.warning(
                    "Multiple single-band reference files found for {}; using "
                    "{}".format(refbase, sbbase))
            else:
                LOGGER.log(25, "Using single-band reference file {}".format(sbbase))
        else:
            LOGGER.log(25, "No single-band-reference found for {}".format(refbase))

        metadata = layout.get_metadata(ref_file)

        # Find fieldmaps. Options: (phase1|phase2|phasediff|epi|fieldmap|syn)
        fmaps = []
        if 'fieldmaps' not in ignore:
            fmaps = layout.get_fieldmap(ref_file, return_list=True)
            for fmap in fmaps:
                fmap['metadata'] = layout.get_metadata(fmap[fmap['type']])

        # Run SyN if forced or in the absence of fieldmap correction
        if force_syn or (use_syn and not fmaps):
            fmaps.append({'type': 'syn'})

        # Short circuits: (True and True and (False or 'TooShort')) == 'TooShort'
        run_stc = ("SliceTiming" in metadata and
                   'slicetiming' not in ignore and
                   (_get_series_len(ref_file) > 4 or "TooShort"))

    # Check if MEEPI for T2* coregistration target
    if t2s_coreg and not multiecho:
        LOGGER.warning("No multiecho BOLD images found for T2* coregistration. "
                       "Using standard EPI-T1 coregistration.")
        t2s_coreg = False

    # By default, force-bbr for t2s_coreg unless user specifies otherwise
    if t2s_coreg and use_bbr is None:
        use_bbr = True

    # Build workflow
    workflow = Workflow(name=wf_name)
    workflow.__desc__ = """

Functional data preprocessing

: For each of the {num_bold} BOLD runs found per subject (across all
tasks and sessions), the following preprocessing was performed.
""".format(num_bold=num_bold)

    workflow.__postdesc__ = """\
All resamplings can be performed with *a single interpolation
step* by composing all the pertinent transformations (i.e. head-motion
transform matrices, susceptibility distortion correction when available,
and co-registrations to anatomical and template spaces).
Gridded (volumetric) resamplings were performed using `antsApplyTransforms` (ANTs),
configured with Lanczos interpolation to minimize the smoothing
effects of other kernels [@lanczos].
Non-gridded (surface) resamplings were performed using `mri_vol2surf`
(FreeSurfer).
"""

    inputnode = pe.Node(niu.IdentityInterface(
        fields=['bold_file', 'sbref_file', 'subjects_dir', 'subject_id',
                't1_preproc', 't1_brain', 't1_mask', 't1_seg', 't1_tpms',
                't1_aseg', 't1_aparc',
                't1_2_mni_forward_transform', 't1_2_mni_reverse_transform',
                't1_2_fsnative_forward_transform', 't1_2_fsnative_reverse_transform']),
        name='inputnode')
    inputnode.inputs.bold_file = bold_file
    if sbref_file is not None:
        inputnode.inputs.sbref_file = sbref_file

    outputnode = pe.Node(niu.IdentityInterface(
        fields=['bold_t1', 'bold_t1_ref', 'bold_mask_t1', 'bold_aseg_t1', 'bold_aparc_t1',
                'bold_mni', 'bold_mni_ref' 'bold_mask_mni', 'bold_cifti',
                'cifti_variant', 'cifti_variant_key', 'confounds', 'surfaces',
                'aroma_noise_ics', 'melodic_mix', 'nonaggr_denoised_file']),
        name='outputnode')

    # BOLD buffer: an identity used as a pointer to either the original BOLD
    # or the STC'ed one for further use.
    boldbuffer = pe.Node(niu.IdentityInterface(fields=['bold_file']), name='boldbuffer')

    summary = pe.Node(
        FunctionalSummary(output_spaces=output_spaces,
                          slice_timing=run_stc,
                          registration='FreeSurfer' if freesurfer else 'FSL',
                          registration_dof=bold2t1w_dof,
                          pe_direction=metadata.get("PhaseEncodingDirection")),
        name='summary', mem_gb=DEFAULT_MEMORY_MIN_GB, run_without_submitting=True)

    func_derivatives_wf = init_func_derivatives_wf(output_dir=output_dir,
                                                   output_spaces=output_spaces,
                                                   template=template,
                                                   freesurfer=freesurfer,
                                                   use_aroma=use_aroma,
                                                   cifti_output=cifti_output)

    workflow.connect([
        (outputnode, func_derivatives_wf, [
            ('bold_t1', 'inputnode.bold_t1'),
            ('bold_t1_ref', 'inputnode.bold_t1_ref'),
            ('bold_aseg_t1', 'inputnode.bold_aseg_t1'),
            ('bold_aparc_t1', 'inputnode.bold_aparc_t1'),
            ('bold_mask_t1', 'inputnode.bold_mask_t1'),
            ('bold_mni', 'inputnode.bold_mni'),
            ('bold_mni_ref', 'inputnode.bold_mni_ref'),
            ('bold_mask_mni', 'inputnode.bold_mask_mni'),
            ('confounds', 'inputnode.confounds'),
            ('surfaces', 'inputnode.surfaces'),
            ('aroma_noise_ics', 'inputnode.aroma_noise_ics'),
            ('melodic_mix', 'inputnode.melodic_mix'),
            ('nonaggr_denoised_file', 'inputnode.nonaggr_denoised_file'),
            ('bold_cifti', 'inputnode.bold_cifti'),
            ('cifti_variant', 'inputnode.cifti_variant'),
            ('cifti_variant_key', 'inputnode.cifti_variant_key')
        ]),
    ])

    # Generate a tentative boldref
    bold_reference_wf = init_bold_reference_wf(omp_nthreads=omp_nthreads)

    # Top-level BOLD splitter
    bold_split = pe.Node(niu.Function(function=split_and_rm_rotshear_func, input_names=['in_file'],
                                      output_names=['out_files']), name='bold_split',
                         mem_gb=mem_gb['filesize'] * 3)

    # HMC on the BOLD
    bold_hmc_wf = init_bold_hmc_wf(use_mcflirt=use_mcflirt,
                                   name='bold_hmc_wf',
                                   mem_gb=mem_gb['filesize'],
                                   omp_nthreads=omp_nthreads)

    # calculate BOLD registration to T1w
    bold_reg_wf = init_bold_reg_wf(name='bold_reg_wf',
                                   freesurfer=freesurfer,
                                   use_bbr=use_bbr,
                                   bold2t1w_dof=bold2t1w_dof,
                                   mem_gb=mem_gb['resampled'],
                                   omp_nthreads=omp_nthreads,
                                   use_compression=False)

    # apply BOLD registration to T1w
    bold_t1_trans_wf = init_bold_t1_trans_wf(name='bold_t1_trans_wf',
                                             freesurfer=freesurfer,
                                             use_fieldwarp=(fmaps is not None or use_syn),
                                             multiecho=multiecho,
                                             mem_gb=mem_gb['resampled'],
                                             omp_nthreads=omp_nthreads,
                                             use_compression=False)

    # get confounds
    bold_confounds_wf = init_bold_confs_wf(
        mem_gb=mem_gb['largemem'],
        metadata=metadata,
        name='bold_confounds_wf')
    bold_confounds_wf.get_node('inputnode').inputs.t1_transform_flags = [False]

    # Apply transforms in 1 shot
    # Only use uncompressed output if AROMA is to be run
    bold_bold_trans_wf = init_bold_preproc_trans_wf(
        mem_gb=mem_gb['resampled'],
        omp_nthreads=omp_nthreads,
        use_compression=not low_mem,
        use_fieldwarp=(fmaps is not None or use_syn),
        name='bold_bold_trans_wf'
    )
    bold_bold_trans_wf.inputs.inputnode.name_source = ref_file

    # SLICE-TIME CORRECTION (or bypass) #############################################
    if run_stc is True:  # bool('TooShort') == True, so check True explicitly
        bold_stc_wf = init_bold_stc_wf(name='bold_stc_wf', metadata=metadata)
        workflow.connect([
            (bold_reference_wf, bold_stc_wf, [
                ('outputnode.skip_vols', 'inputnode.skip_vols')]),
            (bold_stc_wf, boldbuffer, [('outputnode.stc_file', 'bold_file')]),
        ])
        if not multiecho:
            workflow.connect([
                (bold_reference_wf, bold_stc_wf, [
                    ('outputnode.bold_file', 'inputnode.bold_file')])])
        else:  # for meepi, iterate through stc_wf for all workflows
            meepi_echos = boldbuffer.clone(name='meepi_echos')
            meepi_echos.iterables = ('bold_file', bold_file)
            workflow.connect([
                (meepi_echos, bold_stc_wf, [('bold_file', 'inputnode.bold_file')])])
    elif not multiecho:  # STC is too short or False
        # bypass STC from original BOLD to the splitter through boldbuffer
        workflow.connect([
            (bold_reference_wf, boldbuffer, [('outputnode.bold_file', 'bold_file')])])
    else:
        # for meepi, iterate over all meepi echos to boldbuffer
        boldbuffer.iterables = ('bold_file', bold_file)

    # SDC (SUSCEPTIBILITY DISTORTION CORRECTION) or bypass ##########################
    bold_sdc_wf = init_sdc_wf(
        fmaps, metadata, omp_nthreads=omp_nthreads,
        debug=debug, fmap_demean=fmap_demean, fmap_bspline=fmap_bspline)
    bold_sdc_wf.inputs.inputnode.template = template

    if not fmaps:
        LOGGER.warning('SDC: no fieldmaps found or they were ignored (%s).',
                       ref_file)
    elif fmaps[0]['type'] == 'syn':
        LOGGER.warning(
            'SDC: no fieldmaps found or they were ignored. '
            'Using EXPERIMENTAL "fieldmap-less SyN" correction '
            'for dataset %s.', ref_file)
    else:
        LOGGER.log(25, 'SDC: fieldmap estimation of type "%s" intended for %s found.',
                   fmaps[0]['type'], ref_file)

    # MULTI-ECHO EPI DATA #############################################
    if multiecho:
        from .util import init_skullstrip_bold_wf
        skullstrip_bold_wf = init_skullstrip_bold_wf(name='skullstrip_bold_wf')

        inputnode.inputs.bold_file = ref_file  # Replace reference w first echo

        join_echos = pe.JoinNode(niu.IdentityInterface(fields=['bold_files']),
                                 joinsource=('meepi_echos' if run_stc is True else 'boldbuffer'),
                                 joinfield=['bold_files'],
                                 name='join_echos')

        # create optimal combination, adaptive T2* map
        bold_t2s_wf = init_bold_t2s_wf(echo_times=tes,
                                       mem_gb=mem_gb['resampled'],
                                       omp_nthreads=omp_nthreads,
                                       name='bold_t2smap_wf')

        workflow.connect([
            (skullstrip_bold_wf, join_echos, [
                ('outputnode.skull_stripped_file', 'bold_files')]),
            (join_echos, bold_t2s_wf, [
                ('bold_files', 'inputnode.bold_file')]),
        ])

    # MAIN WORKFLOW STRUCTURE #######################################################
    workflow.connect([
        # Generate early reference
        (inputnode, bold_reference_wf, [('bold_file', 'inputnode.bold_file'),
                                        ('sbref_file', 'inputnode.sbref_file')]),
        # BOLD buffer has slice-time corrected if it was run, original otherwise
        (boldbuffer, bold_split, [('bold_file', 'in_file')]),
        # HMC
        (bold_reference_wf, bold_hmc_wf, [
            ('outputnode.raw_ref_image', 'inputnode.raw_ref_image'),
            ('outputnode.bold_file', 'inputnode.bold_file')]),
        # EPI-T1 registration workflow
        (inputnode, bold_reg_wf, [
            ('t1_brain', 'inputnode.t1_brain'),
            ('t1_seg', 'inputnode.t1_seg'),
            # Undefined if --no-freesurfer, but this is safe
            ('subjects_dir', 'inputnode.subjects_dir'),
            ('subject_id', 'inputnode.subject_id'),
            ('t1_2_fsnative_reverse_transform', 'inputnode.t1_2_fsnative_reverse_transform')]),
        (inputnode, bold_t1_trans_wf, [
            ('bold_file', 'inputnode.name_source'),
            ('t1_brain', 'inputnode.t1_brain'),
            ('t1_mask', 'inputnode.t1_mask'),
            ('t1_aseg', 'inputnode.t1_aseg'),
            ('t1_aparc', 'inputnode.t1_aparc')]),
        # unused if multiecho, but this is safe
        (bold_hmc_wf, bold_t1_trans_wf, [('outputnode.xforms', 'inputnode.hmc_xforms')]),
        (bold_reg_wf, bold_t1_trans_wf, [
            ('outputnode.itk_bold_to_t1', 'inputnode.itk_bold_to_t1')]),
        (bold_t1_trans_wf, outputnode, [('outputnode.bold_t1', 'bold_t1'),
                                        ('outputnode.bold_t1_ref', 'bold_t1_ref'),
                                        ('outputnode.bold_aseg_t1', 'bold_aseg_t1'),
                                        ('outputnode.bold_aparc_t1', 'bold_aparc_t1')]),
        (bold_reg_wf, summary, [('outputnode.fallback', 'fallback')]),
        # SDC (or pass-through workflow)
        (inputnode, bold_sdc_wf, [
            ('t1_brain', 'inputnode.t1_brain'),
            ('t1_2_mni_reverse_transform', 'inputnode.t1_2_mni_reverse_transform')]),
        (bold_reference_wf, bold_sdc_wf, [
            ('outputnode.ref_image', 'inputnode.bold_ref'),
            ('outputnode.ref_image_brain', 'inputnode.bold_ref_brain'),
            ('outputnode.bold_mask', 'inputnode.bold_mask')]),
        # For t2s_coreg, replace EPI-to-T1w registration inputs
        (bold_sdc_wf if not t2s_coreg else bold_t2s_wf, bold_reg_wf, [
            ('outputnode.bold_ref_brain', 'inputnode.ref_bold_brain')]),
        (bold_sdc_wf if not t2s_coreg else bold_t2s_wf, bold_t1_trans_wf, [
            ('outputnode.bold_ref_brain', 'inputnode.ref_bold_brain'),
            ('outputnode.bold_mask', 'inputnode.ref_bold_mask')]),
        (bold_sdc_wf, bold_t1_trans_wf, [
            ('outputnode.out_warp', 'inputnode.fieldwarp')]),
        (bold_sdc_wf, bold_bold_trans_wf, [
            ('outputnode.out_warp', 'inputnode.fieldwarp'),
            ('outputnode.bold_mask', 'inputnode.bold_mask')]),
        (bold_sdc_wf, summary, [('outputnode.method', 'distortion_correction')]),
        # Connect bold_confounds_wf
        (inputnode, bold_confounds_wf, [('t1_tpms', 'inputnode.t1_tpms'),
                                        ('t1_mask', 'inputnode.t1_mask')]),
        (bold_hmc_wf, bold_confounds_wf, [
            ('outputnode.movpar_file', 'inputnode.movpar_file')]),
        (bold_reg_wf, bold_confounds_wf, [
            ('outputnode.itk_t1_to_bold', 'inputnode.t1_bold_xform')]),
        (bold_reference_wf, bold_confounds_wf, [
            ('outputnode.skip_vols', 'inputnode.skip_vols')]),
        (bold_confounds_wf, outputnode, [
            ('outputnode.confounds_file', 'confounds'),
        ]),
        # Connect bold_bold_trans_wf
        (bold_split, bold_bold_trans_wf, [
            ('out_files', 'inputnode.bold_file')]),
        (bold_hmc_wf, bold_bold_trans_wf, [
            ('outputnode.xforms', 'inputnode.hmc_xforms')]),
        # Summary
        (outputnode, summary, [('confounds', 'confounds_file')]),
    ])

    # for standard EPI data, pass along correct file
    if not multiecho:
        workflow.connect([
            (inputnode, func_derivatives_wf, [
                ('bold_file', 'inputnode.source_file')]),
            (bold_bold_trans_wf, bold_confounds_wf, [
                ('outputnode.bold', 'inputnode.bold'),
                ('outputnode.bold_mask', 'inputnode.bold_mask')]),
            (bold_split, bold_t1_trans_wf, [
                ('out_files', 'inputnode.bold_split')]),
        ])
    else:  # for meepi, create and use optimal combination
        workflow.connect([
            # update name source for optimal combination
            (inputnode, func_derivatives_wf, [
                (('bold_file', meepi_optimal_comb_source_name), 'inputnode.source_file')]),
            (bold_bold_trans_wf, skullstrip_bold_wf, [
                ('outputnode.bold', 'inputnode.in_file')]),
            (bold_t2s_wf, bold_confounds_wf, [
                ('outputnode.bold', 'inputnode.bold'),
                ('outputnode.bold_mask', 'inputnode.bold_mask')]),
            (bold_t2s_wf, bold_t1_trans_wf, [
                ('outputnode.bold', 'inputnode.bold_split')]),
        ])

    if fmaps:
        from ..fieldmap.unwarp import init_fmap_unwarp_report_wf
        sdc_type = fmaps[0]['type']

        # Report on BOLD correction
        fmap_unwarp_report_wf = init_fmap_unwarp_report_wf(
            suffix='sdc_%s' % sdc_type)
        workflow.connect([
            (inputnode, fmap_unwarp_report_wf, [
                ('t1_seg', 'inputnode.in_seg')]),
            (bold_reference_wf, fmap_unwarp_report_wf, [
                ('outputnode.ref_image', 'inputnode.in_pre')]),
            (bold_reg_wf, fmap_unwarp_report_wf, [
                ('outputnode.itk_t1_to_bold', 'inputnode.in_xfm')]),
            (bold_sdc_wf, fmap_unwarp_report_wf, [
                ('outputnode.bold_ref', 'inputnode.in_post')]),
        ])

        if force_syn and sdc_type != 'syn':
            syn_unwarp_report_wf = init_fmap_unwarp_report_wf(
                suffix='forcedsyn', name='syn_unwarp_report_wf')
            workflow.connect([
                (inputnode, syn_unwarp_report_wf, [
                    ('t1_seg', 'inputnode.in_seg')]),
                (bold_reference_wf, syn_unwarp_report_wf, [
                    ('outputnode.ref_image', 'inputnode.in_pre')]),
                (bold_reg_wf, syn_unwarp_report_wf, [
                    ('outputnode.itk_t1_to_bold', 'inputnode.in_xfm')]),
                (bold_sdc_wf, syn_unwarp_report_wf, [
                    ('outputnode.syn_bold_ref', 'inputnode.in_post')]),
            ])

    # Map final BOLD mask into T1w space (if required)
    if 'T1w' in output_spaces:
        from niworkflows.interfaces.fixes import (
            FixHeaderApplyTransforms as ApplyTransforms
        )

        boldmask_to_t1w = pe.Node(
            ApplyTransforms(interpolation='MultiLabel', float=True),
            name='boldmask_to_t1w', mem_gb=0.1
        )
        workflow.connect([
            (bold_reg_wf, boldmask_to_t1w, [
                ('outputnode.itk_bold_to_t1', 'transforms')]),
            (bold_t1_trans_wf, boldmask_to_t1w, [
                ('outputnode.bold_mask_t1', 'reference_image')]),
            (bold_bold_trans_wf if not multiecho else bold_t2s_wf, boldmask_to_t1w, [
                ('outputnode.bold_mask', 'input_image')]),
            (boldmask_to_t1w, outputnode, [
                ('output_image', 'bold_mask_t1')]),
        ])

    if 'template' in output_spaces:
        # Apply transforms in 1 shot
        # Only use uncompressed output if AROMA is to be run
        bold_mni_trans_wf = init_bold_mni_trans_wf(
            template=template,
            mem_gb=mem_gb['resampled'],
            omp_nthreads=omp_nthreads,
            template_out_grid=template_out_grid,
            use_compression=not low_mem,
            use_fieldwarp=fmaps is not None,
            name='bold_mni_trans_wf'
        )
        carpetplot_wf = init_carpetplot_wf(
            mem_gb=mem_gb['resampled'],
            metadata=metadata,
            name='carpetplot_wf')

        workflow.connect([
            (inputnode, bold_mni_trans_wf, [
                ('bold_file', 'inputnode.name_source'),
                ('t1_2_mni_forward_transform', 'inputnode.t1_2_mni_forward_transform')]),
            (bold_hmc_wf, bold_mni_trans_wf, [
                ('outputnode.xforms', 'inputnode.hmc_xforms')]),
            (bold_reg_wf, bold_mni_trans_wf, [
                ('outputnode.itk_bold_to_t1', 'inputnode.itk_bold_to_t1')]),
            (bold_bold_trans_wf if not multiecho else bold_t2s_wf, bold_mni_trans_wf, [
                ('outputnode.bold_mask', 'inputnode.bold_mask')]),
            (bold_sdc_wf, bold_mni_trans_wf, [
                ('outputnode.out_warp', 'inputnode.fieldwarp')]),
            (bold_mni_trans_wf, outputnode, [('outputnode.bold_mni', 'bold_mni'),
                                             ('outputnode.bold_mni_ref', 'bold_mni_ref'),
                                             ('outputnode.bold_mask_mni', 'bold_mask_mni')]),
            (inputnode, carpetplot_wf, [
                ('t1_2_mni_reverse_transform', 'inputnode.t1_2_mni_reverse_transform')]),
            (bold_bold_trans_wf if not multiecho else bold_t2s_wf, carpetplot_wf, [
                ('outputnode.bold', 'inputnode.bold'),
                ('outputnode.bold_mask', 'inputnode.bold_mask')]),
            (bold_reg_wf, carpetplot_wf, [
                ('outputnode.itk_t1_to_bold', 'inputnode.t1_bold_xform')]),
            (bold_confounds_wf, carpetplot_wf, [
                ('outputnode.confounds_file', 'inputnode.confounds_file')]),
        ])

        if not multiecho:
            workflow.connect([
                (bold_split, bold_mni_trans_wf, [
                    ('out_files', 'inputnode.bold_split')])
            ])
        else:
            split_opt_comb = bold_split.clone(name='split_opt_comb')
            workflow.connect([
                (bold_t2s_wf, split_opt_comb, [
                    ('outputnode.bold', 'in_file')]),
                (split_opt_comb, bold_mni_trans_wf, [
                    ('out_files', 'inputnode.bold_split')
                ])
            ])

        if use_aroma:
            # ICA-AROMA workflow
            # Internally resamples to MNI152 Linear (2006)
            from .confounds import init_ica_aroma_wf
            from ...interfaces import JoinTSVColumns

            ica_aroma_wf = init_ica_aroma_wf(
                template=template,
                metadata=metadata,
                mem_gb=mem_gb['resampled'],
                omp_nthreads=omp_nthreads,
                use_fieldwarp=fmaps is not None,
                ignore_aroma_err=ignore_aroma_err,
                aroma_melodic_dim=aroma_melodic_dim,
                name='ica_aroma_wf')

            join = pe.Node(JoinTSVColumns(), name='aroma_confounds')

            workflow.disconnect([
                (bold_confounds_wf, outputnode, [
                    ('outputnode.confounds_file', 'confounds'),
                ]),
            ])
            workflow.connect([
                (inputnode, ica_aroma_wf, [
                    ('bold_file', 'inputnode.name_source'),
                    ('t1_2_mni_forward_transform', 'inputnode.t1_2_mni_forward_transform')]),
                (bold_split, ica_aroma_wf, [
                    ('out_files', 'inputnode.bold_split')]),
                (bold_hmc_wf, ica_aroma_wf, [
                    ('outputnode.movpar_file', 'inputnode.movpar_file'),
                    ('outputnode.xforms', 'inputnode.hmc_xforms')]),
                (bold_reg_wf, ica_aroma_wf, [
                    ('outputnode.itk_bold_to_t1', 'inputnode.itk_bold_to_t1')]),
                (bold_bold_trans_wf if not multiecho else bold_t2s_wf, ica_aroma_wf, [
                    ('outputnode.bold_mask', 'inputnode.bold_mask')]),
                (bold_sdc_wf, ica_aroma_wf, [
                    ('outputnode.out_warp', 'inputnode.fieldwarp')]),
                (bold_reference_wf, ica_aroma_wf, [
                    ('outputnode.skip_vols', 'inputnode.skip_vols')]),
                (bold_confounds_wf, join, [
                    ('outputnode.confounds_file', 'in_file')]),
                (ica_aroma_wf, join,
                    [('outputnode.aroma_confounds', 'join_file')]),
                (ica_aroma_wf, outputnode,
                    [('outputnode.aroma_noise_ics', 'aroma_noise_ics'),
                     ('outputnode.melodic_mix', 'melodic_mix'),
                     ('outputnode.nonaggr_denoised_file', 'nonaggr_denoised_file')]),
                (join, outputnode, [('out_file', 'confounds')]),
            ])

    # SURFACES ##################################################################################
    if freesurfer and any(space.startswith('fs') for space in output_spaces):
        LOGGER.log(25, 'Creating BOLD surface-sampling workflow.')
        bold_surf_wf = init_bold_surf_wf(mem_gb=mem_gb['resampled'],
                                         output_spaces=output_spaces,
                                         medial_surface_nan=medial_surface_nan,
                                         name='bold_surf_wf')
        workflow.connect([
            (inputnode, bold_surf_wf, [
                ('t1_preproc', 'inputnode.t1_preproc'),
                ('subjects_dir', 'inputnode.subjects_dir'),
                ('subject_id', 'inputnode.subject_id'),
                ('t1_2_fsnative_forward_transform', 'inputnode.t1_2_fsnative_forward_transform')]),
            (bold_t1_trans_wf, bold_surf_wf, [('outputnode.bold_t1', 'inputnode.source_file')]),
            (bold_surf_wf, outputnode, [('outputnode.surfaces', 'surfaces')]),
        ])

        # CIFTI output
        if cifti_output and 'template' in output_spaces:
            bold_surf_wf.__desc__ += """\
*Grayordinates* files [@hcppipelines], which combine surface-sampled
data and volume-sampled data, were also generated.
"""
            gen_cifti = pe.MapNode(GenerateCifti(), iterfield=["surface_target", "gifti_files"],
                                   name="gen_cifti")
            gen_cifti.inputs.TR = metadata.get("RepetitionTime")

            workflow.connect([
                (bold_surf_wf, gen_cifti, [
                    ('targets.out', 'surface_target'),
                    ('outputnode.surfaces', 'gifti_files')]),
                (inputnode, gen_cifti, [('subjects_dir', 'subjects_dir')]),
                (bold_mni_trans_wf, gen_cifti, [('outputnode.bold_mni', 'bold_file')]),
                (gen_cifti, outputnode, [('out_file', 'bold_cifti'),
                                         ('variant', 'cifti_variant'),
                                         ('variant_key', 'cifti_variant_key')]),
            ])

    # REPORTING ############################################################
    ds_report_summary = pe.Node(
        DerivativesDataSink(suffix='summary'),
        name='ds_report_summary', run_without_submitting=True,
        mem_gb=DEFAULT_MEMORY_MIN_GB)

    ds_report_validation = pe.Node(
        DerivativesDataSink(base_directory=reportlets_dir,
                            suffix='validation'),
        name='ds_report_validation', run_without_submitting=True,
        mem_gb=DEFAULT_MEMORY_MIN_GB)

    workflow.connect([
        (summary, ds_report_summary, [('out_report', 'in_file')]),
        (bold_reference_wf, ds_report_validation, [
            ('outputnode.validation_report', 'in_file')]),
    ])

    # Fill-in datasinks of reportlets seen so far
    for node in workflow.list_node_names():
        if node.split('.')[-1].startswith('ds_report'):
            workflow.get_node(node).inputs.base_directory = reportlets_dir
            workflow.get_node(node).inputs.source_file = ref_file

    return workflow


def init_func_derivatives_wf(output_dir, output_spaces, template, freesurfer,
                             use_aroma, cifti_output, name='func_derivatives_wf'):
    """
    Set up a battery of datasinks to store derivatives in the right location
    """
    workflow = Workflow(name=name)

    inputnode = pe.Node(
        niu.IdentityInterface(
            fields=['source_file',
                    'bold_t1', 'bold_t1_ref', 'bold_mask_t1',
                    'bold_mni', 'bold_mni_ref', 'bold_mask_mni',
                    'bold_aseg_t1', 'bold_aparc_t1', 'cifti_variant_key',
                    'confounds', 'surfaces', 'aroma_noise_ics', 'melodic_mix',
                    'nonaggr_denoised_file', 'bold_cifti', 'cifti_variant']),
        name='inputnode')

    ds_confounds = pe.Node(DerivativesDataSink(
        base_directory=output_dir, desc='confounds', suffix='regressors'),
        name="ds_confounds", run_without_submitting=True,
        mem_gb=DEFAULT_MEMORY_MIN_GB)
    workflow.connect([
        (inputnode, ds_confounds, [('source_file', 'source_file'),
                                   ('confounds', 'in_file')]),
    ])

    # Resample to T1w space
    if 'T1w' in output_spaces:
        ds_bold_t1 = pe.Node(
            DerivativesDataSink(base_directory=output_dir, space='T1w', desc='preproc',
                                keep_dtype=True, compress=True),
            name='ds_bold_t1', run_without_submitting=True,
            mem_gb=DEFAULT_MEMORY_MIN_GB)
        ds_bold_t1_ref = pe.Node(
            DerivativesDataSink(base_directory=output_dir, space='T1w', suffix='boldref'),
            name='ds_bold_t1_ref', run_without_submitting=True,
            mem_gb=DEFAULT_MEMORY_MIN_GB)

        ds_bold_mask_t1 = pe.Node(
            DerivativesDataSink(base_directory=output_dir, space='T1w', desc='brain',
                                suffix='mask'),
            name='ds_bold_mask_t1', run_without_submitting=True,
            mem_gb=DEFAULT_MEMORY_MIN_GB)
        workflow.connect([
            (inputnode, ds_bold_t1, [('source_file', 'source_file'),
                                     ('bold_t1', 'in_file')]),
            (inputnode, ds_bold_t1_ref, [('source_file', 'source_file'),
                                         ('bold_t1_ref', 'in_file')]),
            (inputnode, ds_bold_mask_t1, [('source_file', 'source_file'),
                                          ('bold_mask_t1', 'in_file')]),
        ])

    # Resample to template (default: MNI)
    if 'template' in output_spaces:
        ds_bold_mni = pe.Node(
            DerivativesDataSink(base_directory=output_dir, space=template, desc='preproc',
                                keep_dtype=True, compress=True),
            name='ds_bold_mni', run_without_submitting=True,
            mem_gb=DEFAULT_MEMORY_MIN_GB)
        ds_bold_mni_ref = pe.Node(
            DerivativesDataSink(base_directory=output_dir, space=template, suffix='boldref'),
            name='ds_bold_mni_ref', run_without_submitting=True,
            mem_gb=DEFAULT_MEMORY_MIN_GB)

        ds_bold_mask_mni = pe.Node(
            DerivativesDataSink(base_directory=output_dir, space=template, desc='brain',
                                suffix='mask'),
            name='ds_bold_mask_mni', run_without_submitting=True,
            mem_gb=DEFAULT_MEMORY_MIN_GB)
        workflow.connect([
            (inputnode, ds_bold_mni, [('source_file', 'source_file'),
                                      ('bold_mni', 'in_file')]),
            (inputnode, ds_bold_mni_ref, [('source_file', 'source_file'),
                                          ('bold_mni_ref', 'in_file')]),
            (inputnode, ds_bold_mask_mni, [('source_file', 'source_file'),
                                           ('bold_mask_mni', 'in_file')]),
        ])

    if freesurfer:
        ds_bold_aseg_t1 = pe.Node(DerivativesDataSink(
            base_directory=output_dir, space='T1w', suffix='label-aseg_dseg'),
            name='ds_bold_aseg_t1', run_without_submitting=True,
            mem_gb=DEFAULT_MEMORY_MIN_GB)
        ds_bold_aparc_t1 = pe.Node(DerivativesDataSink(
            base_directory=output_dir,  space='T1w', suffix='label-aparcaseg_dseg'),
            name='ds_bold_aparc_t1', run_without_submitting=True,
            mem_gb=DEFAULT_MEMORY_MIN_GB)
        workflow.connect([
            (inputnode, ds_bold_aseg_t1, [('source_file', 'source_file'),
                                          ('bold_aseg_t1', 'in_file')]),
            (inputnode, ds_bold_aparc_t1, [('source_file', 'source_file'),
                                           ('bold_aparc_t1', 'in_file')]),
        ])

    # fsaverage space
    if freesurfer and any(space.startswith('fs') for space in output_spaces):
        name_surfs = pe.MapNode(GiftiNameSource(
            pattern=r'(?P<LR>[lr])h.(?P<space>\w+).gii', template='space-{space}_hemi-{LR}.func'),
            iterfield='in_file', name='name_surfs', mem_gb=DEFAULT_MEMORY_MIN_GB,
            run_without_submitting=True)
        ds_bold_surfs = pe.MapNode(DerivativesDataSink(base_directory=output_dir),
                                   iterfield=['in_file', 'suffix'], name='ds_bold_surfs',
                                   run_without_submitting=True,
                                   mem_gb=DEFAULT_MEMORY_MIN_GB)

        workflow.connect([
            (inputnode, name_surfs, [('surfaces', 'in_file')]),
            (inputnode, ds_bold_surfs, [('source_file', 'source_file'),
                                        ('surfaces', 'in_file')]),
            (name_surfs, ds_bold_surfs, [('out_name', 'suffix')]),
        ])

        # CIFTI output
        if cifti_output and 'template' in output_spaces:
            name_cifti = pe.MapNode(
                CiftiNameSource(), iterfield=['variant'], name='name_cifti',
                mem_gb=DEFAULT_MEMORY_MIN_GB, run_without_submitting=True)
            cifti_bolds = pe.MapNode(
                DerivativesDataSink(base_directory=output_dir, compress=False),
                iterfield=['in_file', 'suffix'], name='cifti_bolds',
                run_without_submitting=True, mem_gb=DEFAULT_MEMORY_MIN_GB)
            cifti_key = pe.MapNode(DerivativesDataSink(
                base_directory=output_dir), iterfield=['in_file', 'suffix'],
                name='cifti_key', run_without_submitting=True,
                mem_gb=DEFAULT_MEMORY_MIN_GB)
            workflow.connect([
                (inputnode, name_cifti, [('cifti_variant', 'variant')]),
                (inputnode, cifti_bolds, [('bold_cifti', 'in_file'),
                                          ('source_file', 'source_file')]),
                (name_cifti, cifti_bolds, [('out_name', 'suffix')]),
                (name_cifti, cifti_key, [('out_name', 'suffix')]),
                (inputnode, cifti_key, [('source_file', 'source_file'),
                                        ('cifti_variant_key', 'in_file')]),
            ])

    if use_aroma:
        ds_aroma_noise_ics = pe.Node(DerivativesDataSink(
            base_directory=output_dir, suffix='AROMAnoiseICs'),
            name="ds_aroma_noise_ics", run_without_submitting=True,
            mem_gb=DEFAULT_MEMORY_MIN_GB)
        ds_melodic_mix = pe.Node(DerivativesDataSink(
            base_directory=output_dir, desc='MELODIC', suffix='mixing'),
            name="ds_melodic_mix", run_without_submitting=True,
            mem_gb=DEFAULT_MEMORY_MIN_GB)
        ds_aroma_mni = pe.Node(
            DerivativesDataSink(base_directory=output_dir, space=template,
                                desc='smoothAROMAnonaggr', keep_dtype=True),
            name='ds_aroma_mni', run_without_submitting=True,
            mem_gb=DEFAULT_MEMORY_MIN_GB)

        workflow.connect([
            (inputnode, ds_aroma_noise_ics, [('source_file', 'source_file'),
                                             ('aroma_noise_ics', 'in_file')]),
            (inputnode, ds_melodic_mix, [('source_file', 'source_file'),
                                         ('melodic_mix', 'in_file')]),
            (inputnode, ds_aroma_mni, [('source_file', 'source_file'),
                                       ('nonaggr_denoised_file', 'in_file')]),
        ])

    return workflow


def _get_series_len(bold_fname):
    from niworkflows.interfaces.registration import _get_vols_to_discard
    img = nb.load(bold_fname)
    if len(img.shape) < 4:
        return 1

    skip_vols = _get_vols_to_discard(img)

    return img.shape[3] - skip_vols


def _create_mem_gb(bold_fname):
    bold_size_gb = os.path.getsize(bold_fname) / (1024**3)
    bold_tlen = nb.load(bold_fname).shape[-1]
    mem_gb = {
        'filesize': bold_size_gb,
        'resampled': bold_size_gb * 4,
        'largemem': bold_size_gb * (max(bold_tlen / 100, 1.0) + 4),
    }

    return bold_tlen, mem_gb


def _get_wf_name(bold_fname):
    """
    Derives the workflow name for supplied BOLD file.

    >>> _get_wf_name('/completely/made/up/path/sub-01_task-nback_bold.nii.gz')
    'func_preproc_task_nback_wf'
    >>> _get_wf_name('/completely/made/up/path/sub-01_task-nback_run-01_echo-1_bold.nii.gz')
    'func_preproc_task_nback_run_01_echo_1_wf'
    """
    from nipype.utils.filemanip import split_filename
    fname = split_filename(bold_fname)[1]
    fname_nosub = '_'.join(fname.split("_")[1:])
    # if 'echo' in fname_nosub:
    #     fname_nosub = '_'.join(fname_nosub.split("_echo-")[:1]) + "_bold"
    name = "func_preproc_" + fname_nosub.replace(
        ".", "_").replace(" ", "").replace("-", "_").replace("_bold", "_wf")

    return name<|MERGE_RESOLUTION|>--- conflicted
+++ resolved
@@ -18,17 +18,11 @@
 from nipype.pipeline import engine as pe
 from nipype.interfaces import utility as niu
 
-<<<<<<< HEAD
-from ...utils.misc import meepi_optimal_comb_source_name
+from ...utils.misc import (
+  split_and_rm_rotshear_func,
+  meepi_optimal_comb_source_name,
+)
 from ...interfaces import DerivativesDataSink, GiftiNameSource
-=======
-from fmriprep.utils.misc import split_and_rm_rotshear_func
-from ...interfaces import (
-    DerivativesDataSink,
-    GiftiNameSource,
-    FirstEcho
-)
->>>>>>> b9576a56
 
 from ...interfaces.reports import FunctionalSummary
 from ...interfaces.cifti import GenerateCifti, CiftiNameSource

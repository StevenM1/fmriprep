machine:
  pre:
    - sudo curl -L -o /usr/bin/docker 'https://s3-external-1.amazonaws.com/circle-downloads/docker-1.9.1-circleci'
    - sudo chmod 0755 /usr/bin/docker
  environment:
    OSF_PROJECT: "https://files.osf.io/v1/resources/fvuh8/providers/osfstorage"
    DS005_URL: "${OSF_PROJECT}/57f32a429ad5a101f977eb75"
    DS054_URL: "${OSF_PROJECT}/57f32c22594d9001ef91bf9e"
  services:
    - docker

dependencies:
  cache_directories:
    - "~/data"
    - "~/docker"

  pre:
    - mkdir -p $HOME/data
    - mkdir -p $HOME/docker
    - mkdir -p $HOME/ds005/out $HOME/ds054/out
    - mkdir -p $HOME/ds005/scratch && sudo setfacl -d -m group:ubuntu:rwx $HOME/ds005/scratch && sudo setfacl -m group:ubuntu:rwx $HOME/ds005/scratch
    - mkdir -p $HOME/ds054/scratch && sudo setfacl -d -m group:ubuntu:rwx $HOME/ds054/scratch && sudo setfacl -m group:ubuntu:rwx $HOME/ds054/scratch
    # Download test data
    - if [[ ! -d $HOME/data/ds005 ]]; then wget --retry-connrefused --waitretry=5 --read-timeout=20 --timeout=15 -t 0 -q -O ds005_downsampled.tar.gz "${DS005_URL}" && tar xzf ds005_downsampled.tar.gz -C $HOME/data/; fi
    - if [[ ! -d $HOME/data/ds054 ]]; then wget --retry-connrefused --waitretry=5 --read-timeout=20 --timeout=15 -t 0 -q -O ds054_downsampled.tar.gz "${DS054_URL}" && tar xzf ds054_downsampled.tar.gz -C $HOME/data/; fi
    - printf "[execution]\nstop_on_first_crash = true\nremove_unnecessary_outputs = false" > $HOME/nipype.cfg

  override:
    - if [[ -e $HOME/docker/image.tar ]]; then docker load -i $HOME/docker/image.tar; fi
    - e=1 && for i in {1..5}; do docker build -t poldracklab/fmriprep:latest --build-arg BUILD_DATE=`date -u +"%Y-%m-%dT%H:%M:%SZ"` --build-arg VCS_REF=`git rev-parse --short HEAD` --build-arg VERSION=$CIRCLE_TAG . && e=0 && break || sleep 15; done && [ "$e" -eq "0" ]
    - mkdir -p $HOME/docker; docker save poldracklab/fmriprep:latest > $HOME/docker/image.tar
test:
  override:
<<<<<<< HEAD
    - docker run -ti --rm --entrypoint="python" poldracklab/fmriprep:latest -m unittest discover test
    - docker run -ti --rm -v $HOME/nipype.cfg:/root/.nipype/nipype.cfg:ro -v $HOME/data:/data:ro -v $HOME/ds054/scratch:/scratch -v $HOME/ds054/out:/out poldracklab/fmriprep:latest /data/ds054 /out/ participant -t ds054 --debug -w /scratch:
        timeout: 4800
    - docker run -ti --rm -v $HOME/nipype.cfg:/root/.nipype/nipype.cfg:ro -v $HOME/data:/data:ro -v $HOME/ds005/scratch:/scratch -v $HOME/ds005/out:/out poldracklab/fmriprep:latest /data/ds005 /out/ participant -t ds005 --debug --no-skull-strip-ants -w /scratch:
=======
    - docker run -ti --rm --entrypoint="/usr/bin/run_unittests" poldracklab/fmriprep:latest
    - docker run -ti --rm -v /etc/localtime:/etc/localtime:ro -v $HOME/nipype.cfg:/root/.nipype/nipype.cfg:ro -v $HOME/data:/data:ro -v $HOME/ds054/scratch:/scratch -v $HOME/ds054/out:/out poldracklab/fmriprep:latest /data/ds054 /out/ participant --debug -w /scratch:
        timeout: 4800
    - docker run -ti --rm -v /etc/localtime:/etc/localtime:ro -v $HOME/nipype.cfg:/root/.nipype/nipype.cfg:ro -v $HOME/data:/data:ro -v $HOME/ds005/scratch:/scratch -v $HOME/ds005/out:/out poldracklab/fmriprep:latest /data/ds005 /out/ participant --debug --no-skull-strip-ants -w /scratch:
>>>>>>> 7d19f1c7
        timeout: 4800
    - find ~/ds054/scratch -not -name "*.svg" -not -name "*.html" -not -name "*.svg" -not -name "*.rst" -type f -delete
    - find ~/ds005/scratch -not -name "*.svg" -not -name "*.html" -not -name "*.svg" -not -name "*.rst" -type f -delete

general:
  artifacts:
    - "~/ds054/out"
    - "~/ds054/scratch"
    - "~/ds005/out"
    - "~/ds005/scratch"

deployment:
  hub:
    branch: master
    commands:
      - if [[ -n "$DOCKER_PASS" ]]; then docker login -e $DOCKER_EMAIL -u $DOCKER_USER -p $DOCKER_PASS && docker tag poldracklab/fmriprep poldracklab/fmriprep:dev$CIRCLE_BUILD_NUM-${CIRCLE_SHA1:0:6} && docker push poldracklab/fmriprep:dev$CIRCLE_BUILD_NUM-${CIRCLE_SHA1:0:6}; fi :
          timeout: 21600
  hub:
    tag: /*/
    commands:
      - if [[ -n "$DOCKER_PASS" ]]; then docker login -e $DOCKER_EMAIL -u $DOCKER_USER -p $DOCKER_PASS && docker push poldracklab/fmriprep:latest; fi :
          timeout: 21600
      - if [[ -n "$DOCKER_PASS" ]]; then docker login -e $DOCKER_EMAIL -u $DOCKER_USER -p $DOCKER_PASS && docker tag poldracklab/fmriprep poldracklab/fmriprep:$CIRCLE_TAG && docker push poldracklab/fmriprep:$CIRCLE_TAG; fi :
          timeout: 21600
      - printf "[distutils]\nindex-servers =\n    pypi\n\n[pypi]\nusername:$PYPI_USER\npassword:$PYPI_PASS\n" > ~/.pypirc
      - sed -i -E "s/(__version__ = )'[A-Za-z0-9.-]+'/\1'$CIRCLE_TAG'/" fmriprep/info.py
      - python setup.py sdist upload -r pypi<|MERGE_RESOLUTION|>--- conflicted
+++ resolved
@@ -31,17 +31,10 @@
     - mkdir -p $HOME/docker; docker save poldracklab/fmriprep:latest > $HOME/docker/image.tar
 test:
   override:
-<<<<<<< HEAD
-    - docker run -ti --rm --entrypoint="python" poldracklab/fmriprep:latest -m unittest discover test
-    - docker run -ti --rm -v $HOME/nipype.cfg:/root/.nipype/nipype.cfg:ro -v $HOME/data:/data:ro -v $HOME/ds054/scratch:/scratch -v $HOME/ds054/out:/out poldracklab/fmriprep:latest /data/ds054 /out/ participant -t ds054 --debug -w /scratch:
+    - docker run -ti --rm --entrypoint="/usr/bin/run_unittests" poldracklab/fmriprep:latest
+    - docker run -ti --rm -v $HOME/nipype.cfg:/root/.nipype/nipype.cfg:ro -v $HOME/data:/data:ro -v $HOME/ds054/scratch:/scratch -v $HOME/ds054/out:/out poldracklab/fmriprep:latest /data/ds054 /out/ participant --debug -w /scratch:
         timeout: 4800
-    - docker run -ti --rm -v $HOME/nipype.cfg:/root/.nipype/nipype.cfg:ro -v $HOME/data:/data:ro -v $HOME/ds005/scratch:/scratch -v $HOME/ds005/out:/out poldracklab/fmriprep:latest /data/ds005 /out/ participant -t ds005 --debug --no-skull-strip-ants -w /scratch:
-=======
-    - docker run -ti --rm --entrypoint="/usr/bin/run_unittests" poldracklab/fmriprep:latest
-    - docker run -ti --rm -v /etc/localtime:/etc/localtime:ro -v $HOME/nipype.cfg:/root/.nipype/nipype.cfg:ro -v $HOME/data:/data:ro -v $HOME/ds054/scratch:/scratch -v $HOME/ds054/out:/out poldracklab/fmriprep:latest /data/ds054 /out/ participant --debug -w /scratch:
-        timeout: 4800
-    - docker run -ti --rm -v /etc/localtime:/etc/localtime:ro -v $HOME/nipype.cfg:/root/.nipype/nipype.cfg:ro -v $HOME/data:/data:ro -v $HOME/ds005/scratch:/scratch -v $HOME/ds005/out:/out poldracklab/fmriprep:latest /data/ds005 /out/ participant --debug --no-skull-strip-ants -w /scratch:
->>>>>>> 7d19f1c7
+    - docker run -ti --rm -v $HOME/nipype.cfg:/root/.nipype/nipype.cfg:ro -v $HOME/data:/data:ro -v $HOME/ds005/scratch:/scratch -v $HOME/ds005/out:/out poldracklab/fmriprep:latest /data/ds005 /out/ participant --debug --no-skull-strip-ants -w /scratch:
         timeout: 4800
     - find ~/ds054/scratch -not -name "*.svg" -not -name "*.html" -not -name "*.svg" -not -name "*.rst" -type f -delete
     - find ~/ds005/scratch -not -name "*.svg" -not -name "*.html" -not -name "*.svg" -not -name "*.rst" -type f -delete

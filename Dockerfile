# Use Ubuntu 16.04 LTS
FROM ubuntu:xenial-20161213

# Pre-cache neurodebian key
COPY docker/files/neurodebian.gpg /root/.neurodebian.gpg

# Prepare environment
RUN apt-get update && \
    apt-get install -y --no-install-recommends \
                    curl \
                    bzip2 \
                    ca-certificates \
                    xvfb \
                    cython3 \
                    build-essential \
                    autoconf \
                    libtool \
                    pkg-config && \
    curl -sSL http://neuro.debian.net/lists/xenial.us-ca.full >> /etc/apt/sources.list.d/neurodebian.sources.list && \
    apt-key add /root/.neurodebian.gpg && \
    (apt-key adv --refresh-keys --keyserver hkp://ha.pool.sks-keyservers.net 0xA5D32F012649A5A9 || true) && \
    apt-get update

# Installing freesurfer
RUN curl -sSL https://surfer.nmr.mgh.harvard.edu/pub/dist/freesurfer/6.0.0/freesurfer-Linux-centos6_x86_64-stable-pub-v6.0.0.tar.gz | tar zxv -C /opt \
    --exclude='freesurfer/trctrain' \
    --exclude='freesurfer/subjects/fsaverage_sym' \
    --exclude='freesurfer/subjects/fsaverage3' \
    --exclude='freesurfer/subjects/fsaverage4' \
    --exclude='freesurfer/subjects/cvs_avg35' \
    --exclude='freesurfer/subjects/cvs_avg35_inMNI152' \
    --exclude='freesurfer/subjects/bert' \
    --exclude='freesurfer/subjects/V1_average' \
    --exclude='freesurfer/average/mult-comp-cor' \
    --exclude='freesurfer/lib/cuda' \
    --exclude='freesurfer/lib/qt'

ENV FSL_DIR=/usr/share/fsl/5.0 \
    OS=Linux \
    FS_OVERRIDE=0 \
    FIX_VERTEX_AREA= \
    FSF_OUTPUT_FORMAT=nii.gz \
    FREESURFER_HOME=/opt/freesurfer
ENV SUBJECTS_DIR=$FREESURFER_HOME/subjects \
    FUNCTIONALS_DIR=$FREESURFER_HOME/sessions \
    MNI_DIR=$FREESURFER_HOME/mni \
    LOCAL_DIR=$FREESURFER_HOME/local \
    FSFAST_HOME=$FREESURFER_HOME/fsfast \
    MINC_BIN_DIR=$FREESURFER_HOME/mni/bin \
    MINC_LIB_DIR=$FREESURFER_HOME/mni/lib \
    MNI_DATAPATH=$FREESURFER_HOME/mni/data \
    FMRI_ANALYSIS_DIR=$FREESURFER_HOME/fsfast
ENV PERL5LIB=$MINC_LIB_DIR/perl5/5.8.5 \
    MNI_PERL5LIB=$MINC_LIB_DIR/perl5/5.8.5 \
    PATH=$FREESURFER_HOME/bin:$FSFAST_HOME/bin:$FREESURFER_HOME/tktools:$MINC_BIN_DIR:$PATH
RUN echo "cHJpbnRmICJrcnp5c3p0b2YuZ29yZ29sZXdza2lAZ21haWwuY29tXG41MTcyXG4gKkN2dW12RVYzelRmZ1xuRlM1Si8yYzFhZ2c0RVxuIiA+IC9vcHQvZnJlZXN1cmZlci9saWNlbnNlLnR4dAo=" | base64 -d | sh

# Installing Neurodebian packages (FSL, AFNI, git)
RUN apt-get update && \
    apt-get install -y --no-install-recommends \
                    fsl-core=5.0.9-1~nd+1+nd16.04+1 \
<<<<<<< HEAD
                    fsl-atlases=5.0.7-2 \
                    afni=16.2.07~dfsg.1-2~nd16.04+1
=======
                    afni=16.2.07~dfsg.1-5~nd16.04+1
>>>>>>> 54f1f9d9

ENV FSLDIR=/usr/share/fsl/5.0 \
    FSLOUTPUTTYPE=NIFTI_GZ \
    FSLMULTIFILEQUIT=TRUE \
    POSSUMDIR=/usr/share/fsl/5.0 \
    LD_LIBRARY_PATH=/usr/lib/fsl/5.0:$LD_LIBRARY_PATH \
    FSLTCLSH=/usr/bin/tclsh \
    FSLWISH=/usr/bin/wish \
    AFNI_MODELPATH=/usr/lib/afni/models \
    AFNI_IMSAVE_WARNINGS=NO \
    AFNI_TTATLAS_DATASET=/usr/share/afni/atlases \
    AFNI_PLUGINPATH=/usr/lib/afni/plugins \
    PATH=/usr/lib/fsl/5.0:/usr/lib/afni/bin:$PATH

# Installing and setting up ANTs
RUN mkdir -p /opt/ants && \
    curl -sSL "https://github.com/stnava/ANTs/releases/download/v2.1.0/Linux_Ubuntu14.04.tar.bz2" \
    | tar -xjC /opt/ants --strip-components 1

ENV ANTSPATH /opt/ants
ENV PATH $ANTSPATH:$PATH

# Installing and setting up c3d
RUN mkdir -p /opt/c3d && \
    curl -sSL "http://downloads.sourceforge.net/project/c3d/c3d/1.0.0/c3d-1.0.0-Linux-x86_64.tar.gz" \
    | tar -xzC /opt/c3d --strip-components 1

ENV C3DPATH /opt/c3d/
ENV PATH $C3DPATH/bin:$PATH

# Installing WEBP tools
RUN curl -sSLO "http://downloads.webmproject.org/releases/webp/libwebp-0.5.2-linux-x86-64.tar.gz" && \
  tar -xf libwebp-0.5.2-linux-x86-64.tar.gz && cd libwebp-0.5.2-linux-x86-64/bin && \
  mv cwebp /usr/local/bin/ && rm -rf libwebp-0.5.2-linux-x86-64

# Installing SVGO
RUN curl -sL https://deb.nodesource.com/setup_7.x | bash -
RUN apt-get install -y nodejs
RUN npm install -g svgo

# Installing and setting up ICA_AROMA
RUN curl -sSLO https://github.com/rhr-pruim/ICA-AROMA/archive/v0.4-beta.tar.gz &&\
  tar -xf v0.4-beta.tar.gz -C /opt &&\
  chmod +x /opt/ICA-AROMA-0.4-beta/ICA_AROMA.py &&\
  chmod +x /opt/ICA-AROMA-0.4-beta/ICA_AROMA_functions.py

ENV PATH=/opt/ICA-AROMA-0.4-beta:$PATH

# Installing and setting up miniconda
RUN curl -sSLO https://repo.continuum.io/miniconda/Miniconda3-4.3.11-Linux-x86_64.sh && \
    bash Miniconda3-4.3.11-Linux-x86_64.sh -b -p /usr/local/miniconda && \
    rm Miniconda3-4.3.11-Linux-x86_64.sh

ENV PATH=/usr/local/miniconda/bin:$PATH \
    LANG=C.UTF-8 \
    LC_ALL=C.UTF-8

# Installing precomputed python packages
RUN conda install -y mkl=2017.0.1 mkl-service &&  \
    conda install -y numpy=1.12.0 \
                     scipy=0.18.1 \
                     scikit-learn=0.18.1 \
                     matplotlib=2.0.0 \
                     pandas=0.19.2 \
                     libxml2=2.9.4 \
                     libxslt=1.1.29\
                     traits=4.6.0 &&  \
    chmod +x /usr/local/miniconda/bin/* && \
    conda clean --all -y

# Precaching fonts
RUN python -c "from matplotlib import font_manager"

# Installing Ubuntu packages and cleaning up
RUN apt-get update && \
    apt-get install -y --no-install-recommends \
                    git=1:2.7.4-0ubuntu1 \
                    graphviz=2.38.0-12ubuntu2 && \
    apt-get clean && rm -rf /var/lib/apt/lists/* /tmp/* /var/tmp/*

# Unless otherwise specified each process should only use one thread - nipype
# will handle parallelization
ENV MKL_NUM_THREADS=1 \
    OMP_NUM_THREADS=1

# Installing dev requirements (packages that are not in pypi)
WORKDIR /root/
ADD requirements.txt requirements.txt
RUN pip install -r requirements.txt && \
    rm -rf ~/.cache/pip

# Installing FMRIPREP
COPY . /root/src/fmriprep
RUN cd /root/src/fmriprep && \
    pip install .[all] && \
    rm -rf ~/.cache/pip

# Precaching atlases
RUN mkdir /niworkflows_data
ENV CRN_SHARED_DATA /niworkflows_data
RUN python -c 'from niworkflows.data.getters import get_mni_template_ras; get_mni_template_ras()' && \
    python -c 'from niworkflows.data.getters import get_mni_icbm152_nlin_asym_09c; get_mni_icbm152_nlin_asym_09c()' && \
    python -c 'from niworkflows.data.getters import get_ants_oasis_template_ras; get_ants_oasis_template_ras()'

WORKDIR /root/src/fmriprep

ENTRYPOINT ["/usr/local/miniconda/bin/fmriprep"]

ARG BUILD_DATE
ARG VCS_REF
ARG VERSION
LABEL org.label-schema.build-date=$BUILD_DATE \
      org.label-schema.name="FMRIPREP" \
      org.label-schema.description="FMRIPREP - robust fMRI preprocessing tool" \
      org.label-schema.url="http://fmriprep.readthedocs.io" \
      org.label-schema.vcs-ref=$VCS_REF \
      org.label-schema.vcs-url="https://github.com/poldracklab/fmriprep" \
      org.label-schema.version=$VERSION \
      org.label-schema.schema-version="1.0"<|MERGE_RESOLUTION|>--- conflicted
+++ resolved
@@ -59,12 +59,8 @@
 RUN apt-get update && \
     apt-get install -y --no-install-recommends \
                     fsl-core=5.0.9-1~nd+1+nd16.04+1 \
-<<<<<<< HEAD
                     fsl-atlases=5.0.7-2 \
-                    afni=16.2.07~dfsg.1-2~nd16.04+1
-=======
                     afni=16.2.07~dfsg.1-5~nd16.04+1
->>>>>>> 54f1f9d9
 
 ENV FSLDIR=/usr/share/fsl/5.0 \
     FSLOUTPUTTYPE=NIFTI_GZ \
